--- conflicted
+++ resolved
@@ -58,7 +58,7 @@
         initial: Tensor,
         optimizer: Optimizer,
         transparency,#: False, then normal MEI without transparencytransform: Callable[[Tensor, int], Tensor] = default_transform,
-        inhibitory,  # for ring or surround MEI: if False, then excitatory 
+        inhibitory,  # for ring or surround MEI: if False, then excitatory
         transform: Callable[[Tensor, int], Tensor] = default_transform,
         regularization: Callable[[Tensor, int], Tensor] = default_regularization,
         precondition: Callable[[Tensor, int], Tensor] = default_precondition,
@@ -103,17 +103,11 @@
         return self._transformed
 
     def transparentize(self) -> Tensor:
-<<<<<<< HEAD
-        ch_img, ch_alpha = self._transformed_input[:,:-1,...], self._transformed_input[:,-1,...]
-        ch_bg=self.background(self._transformed_input, self.i_iteration).cuda()
-        transparentized_mei = ch_bg*(1.0-ch_alpha) + ch_img*ch_alpha
-=======
         ch_img, ch_alpha = self._current_input.tensor[:,:2,...], self._current_input.tensor[:,-1,...]
         #print(torch.shape(ch_img))
         ch_bg=self.background(self._current_input.tensor,self.i_iteration).cuda()
-        transparentized_mei = ch_bg*(1.0-ch_alpha) + ch_img*ch_alpha  
+        transparentized_mei = ch_bg*(1.0-ch_alpha) + ch_img*ch_alpha
         transparentized_mei = torch.cat((transparentized_mei,self._current_input.tensor[:,2:-1,...]),dim=1)
->>>>>>> 4bbf250d
         return transparentized_mei
 
     def mean_alpha_value(self) -> Tensor:
@@ -121,11 +115,6 @@
 
     def evaluate(self) -> Tensor:
         """Evaluates the function on the current MEI."""
-<<<<<<< HEAD
-        #return self.func(self._transparent_input)# no need to evaluate alpha channel
-
-=======
->>>>>>> 4bbf250d
         if self.transparency:
             return self.func(self.transparentize().float())
         else:
@@ -145,13 +134,8 @@
             mean_alpha_value=self.mean_alpha_value()
 
             reg_term = self.regularization(mean_alpha_value, self.i_iteration)
-<<<<<<< HEAD
-            #print(reg_term)
-            ( (-evaluation + reg_term)*(1-mean_alpha_value) ).backward() ### add transparency to objective; mean_alpha_value here should be a function?
-=======
 
             ( (-evaluation + reg_term)*(1-mean_alpha_value) ).backward() ### add transparency to objective; mean_alpha_value here should be a function?        
->>>>>>> 4bbf250d
         else:
             reg_term = self.regularization(self._transformed_input, self.i_iteration)
             (-evaluation + reg_term).backward()
