"""This module contains classes and functions pertaining to the NNFabrik integration."""

import pickle

import torch

from nnfabrik.utility.nnf_helper import split_module_name, dynamic_import
from nnfabrik.utility.dj_helpers import make_hash


<<<<<<< HEAD
=======
def load_ensemble_model(member_table, trained_model_table, key=None, include_dataloader=True, include_state_dict=True):
    """Loads an ensemble model.

    Args:
        member_table: A Datajoint table containing a subset of the trained models in the trained model table.
        trained_model_table: A Datajoint table containing trained models. Must have a method called "load_model" which
            must itself return a PyTorch module.
        key: A dictionary used to restrict the member table.

    Returns:
        A function that has the model's input as parameters and returns the mean output across the individual models
        in the ensemble.
    """

    def ensemble_model(x, *args, **kwargs):
        outputs = [m(x, *args, **kwargs) for m in models]
        mean_output = torch.stack(outputs, dim=0).mean(dim=0)
        return mean_output

    if key:
        query = member_table() & key
    else:
        query = member_table()
    model_keys = query.fetch(as_dict=True)
    if include_dataloader:
        dataloaders, models = tuple(list(x) for x in zip(*[trained_model_table().load_model(key=k,
                                                                                            include_dataloader=include_dataloader,
                                                                                            include_state_dict=include_state_dict)
                                                           for k in model_keys]))
    else:
        models = [trained_model_table().load_model(key=k,
                                                   include_dataloader=include_dataloader,
                                                   include_state_dict=include_state_dict)
                  for k in model_keys]

    for model in models:
        model.eval()
        model.cuda()

    if include_dataloader:
        return dataloaders[0], ensemble_model
    else:
        return ensemble_model

def get_output_selected_model(neuron_pos, session_id, model):
    """Creates a version of the model that has its output selected down to a single uniquely identified neuron.

    Args:
        neuron_pos: An integer, the position of the neuron in the model's output.
        session_id: A string that uniquely identifies one of the model's readouts.
        model: A PyTorch module that can be called with a keyword argument called "data_key". The output of the
            module is expected to be a two dimensional Torch tensor where the first dimension corresponds to the
            batch size and the second to the number of neurons.

    Returns:
        A function that takes the model input(s) as parameter(s) and returns the model output corresponding to the
        selected neuron.
    """

    def output_selected_model(x, *args, **kwargs):
        output = model(x, *args, data_key=session_id, **kwargs)
        return output[:, neuron_pos]

    return output_selected_model


>>>>>>> aeb9fd2f
def get_mappings(dataset_config, key, load_func=None):
    if load_func is None:
        load_func = load_pickled_data
    entities = []
    for datafile_path in dataset_config["datafiles"]:
        data = load_func(datafile_path)
        for neuron_pos, neuron_id in enumerate(data["unit_indices"]):
            entities.append(dict(key, neuron_id=neuron_id, neuron_position=neuron_pos, session_id=data["session_id"]))
    return entities


def load_pickled_data(path):
    with open(path, "rb") as datafile:
        data = pickle.load(datafile)
    return data


def import_module(path):
    return dynamic_import(*split_module_name(path))


class ModelLoader:
    def __init__(self, model_table, cache_size_limit=10):
        self.model_table = model_table
        self.cache_size_limit = cache_size_limit
        self.cache = dict()

    def load(self, key):
        if self.cache_size_limit == 0:
            return self._load_model(key)
        if not self._is_cached(key):
            self._cache_model(key)
        return self._get_cached_model(key)

    def _load_model(self, key):
        return self.model_table().load_model(key=key)

    def _is_cached(self, key):
        if self._hash_trained_model_key(key) in self.cache:
            return True
        return False

    def _cache_model(self, key):
        """Caches a model and makes sure the cache is not bigger than the specified limit."""
        self.cache[self._hash_trained_model_key(key)] = self._load_model(key)
        if len(self.cache) > self.cache_size_limit:
            del self.cache[list(self.cache)[0]]

    def _get_cached_model(self, key):
        return self.cache[self._hash_trained_model_key(key)]

    def _hash_trained_model_key(self, key):
        """Creates a hash from the part of the key corresponding to the primary key of the trained model table."""
        return make_hash({k: key[k] for k in self.model_table().primary_key})


def hash_list_of_dictionaries(list_of_dicts):
    """Creates a hash from a list of dictionaries that uniquely identifies the provided list of dictionaries.

    The keys of every dictionary in the list and the list itself are sorted before creating the hash.

    Args:
        list_of_dicts: List of dictionaries.

    Returns:
        A string representing the hash that uniquely identifies the provided list of dictionaries.
    """
    dict_of_dicts = {make_hash(d): d for d in list_of_dicts}
    sorted_list_of_dicts = [dict_of_dicts[h] for h in sorted(dict_of_dicts)]
    return make_hash(sorted_list_of_dicts)


class EnsembleModel:
    """A ensemble model consisting of several individual ensemble members.

    Attributes:
        *members: PyTorch modules representing the members of the ensemble.
    """

    def __init__(self, *members):
        """Initializes EnsembleModel."""
        self.members = members

    def __call__(self, x, *args, **kwargs):
        """Calculates the forward pass through the ensemble.

        The input is passed through all individual members of the ensemble and their outputs are averaged.

        Args:
            x: A tensor representing the input to the ensemble.
            *args: Additional arguments will be passed to all ensemble members.
            **kwargs: Additional keyword arguments will be passed to all ensemble members.

        Returns:
            A tensor representing the ensemble's output.
        """
        outputs = [m(x, *args, **kwargs) for m in self.members]
        mean_output = torch.stack(outputs, dim=0).mean(dim=0)
        return mean_output

    def eval(self):
        """Switches all ensemble members to evaluation mode."""
        for member in self.members:
            member.eval()

    def to(self, *args, **kwargs):
        """Moves and/or casts the parameters and buffers of all ensemble members."""
        for member in self.members:
            member.to(*args, **kwargs)

    def __repr__(self):
        return f"{self.__class__.__qualname__}({', '.join(self.members)})"


class ConstrainedOutputModel:
    """A model that has its output constrained.

    Attributes:
        model: A PyTorch module.
        constraint: An integer representing the index of a neuron in the model's output. Only the value corresponding
            to that index will be returned.
        forward_kwargs: A dictionary containing keyword arguments that will be passed to the model every time it is
            called. Optional.
    """

    def __init__(self, model, constraint, forward_kwargs=None):
        """Initializes ConstrainedOutputModel."""
        self.model = model
        self.constraint = constraint
        self.forward_kwargs = forward_kwargs if forward_kwargs else dict()

    def __call__(self, x, *args, **kwargs):
        """Computes the constrained output of the model.

        Args:
            x: A tensor representing the input to the model.
            *args: Additional arguments will be passed to the model.
            **kwargs: Additional keyword arguments will be passed to the model.

        Returns:
            A tensor representing the constrained output of the model.
        """
        output = self.model(x, *args, **self.forward_kwargs, **kwargs)
        return output[:, self.constraint]

    def eval(self):
        """Switches the model to evaluation mode."""
        self.model.eval()

    def to(self, *args, **kwargs):
        """Moves and/or casts the parameters and buffers of the model."""
        self.model.to(*args, **kwargs)

    def __repr__(self):
        return f"{self.__class__.__qualname__}({self.model}, {self.constraint}, forward_kwargs={self.forward_kwargs})"<|MERGE_RESOLUTION|>--- conflicted
+++ resolved
@@ -8,8 +8,6 @@
 from nnfabrik.utility.dj_helpers import make_hash
 
 
-<<<<<<< HEAD
-=======
 def load_ensemble_model(member_table, trained_model_table, key=None, include_dataloader=True, include_state_dict=True):
     """Loads an ensemble model.
 
@@ -76,7 +74,6 @@
     return output_selected_model
 
 
->>>>>>> aeb9fd2f
 def get_mappings(dataset_config, key, load_func=None):
     if load_func is None:
         load_func = load_pickled_data
